#include "IsotropyTypes.H"
#include "autoPtr.H"
#include "catch.H"
#include "dimensionedScalarFwd.H"
#include "fvCFD.H"
#include "rock.H"
#include "volFieldsFwd.H"

// * * * * * * * * * * * * * * * * * * * * * * * * * * * * * * * * * * * * * //


using namespace Foam;

SCENARIO("Rock object creation for diagonalTensor-Permeability","[Virtual]")
{
    GIVEN("Valid mesh and rockProperties dictionary with porosity,"
            " permeability and compressibility values")
    {
        #include "createTestTimeAndMesh.H"

        word rockName = "rock";

        dictionary rockDict;
        rockDict.add("incompressible", true);
        rockDict.add<dimensionedScalar>
        (
            "porosity",
            dimensionedScalar(rockName+".porosity", dimless, 0.2)
        );
        rockDict.add<dimensionedVector>
        (
            "permeability",
            dimensioned<vector>
            (
                rockName+".permeability", dimArea,
                vector(1e-12, 2e-12, 5e-15)
            )
        );
        rockDict.add<dimensionedScalar>
        (
            "compressibility",
            dimensionedScalar
            (
                rockName+".compressibility", dimless/dimPressure, 1e-6
            )
        );

        dictionary rockProperties;
        rockProperties.add(rockName, rockDict);

        WHEN("Constructing the default rock object")
        {
            FatalError.dontThrowExceptions();
            // Needs the presence of '0/water.U' dictionary
<<<<<<< HEAD
            auto rockPtr = rock<DiagAnisotropic,Incompressible>::New
=======
            auto rockPtr = rock<DiagAnisotropic>::New
>>>>>>> aa24214b
            (
                rockName,
                mesh,
                rockProperties
            );

            THEN("Members must be initialized correctly")
            {
                CHECK(rockPtr->Cf()[0] == 1e-6);
                CHECK(rockPtr->porosity()[0] == 0.2);
                CHECK(rockPtr->K()[0] == vector(1e-12, 2e-12, 5e-15));
            }
            FatalError.throwExceptions();
        }

    }
}

// ************************************************************************* //<|MERGE_RESOLUTION|>--- conflicted
+++ resolved
@@ -52,11 +52,7 @@
         {
             FatalError.dontThrowExceptions();
             // Needs the presence of '0/water.U' dictionary
-<<<<<<< HEAD
-            auto rockPtr = rock<DiagAnisotropic,Incompressible>::New
-=======
             auto rockPtr = rock<DiagAnisotropic>::New
->>>>>>> aa24214b
             (
                 rockName,
                 mesh,
