/*---------------------------------------------------------------------------*\
  =========                 |
  \\      /  F ield         | OpenFOAM: The Open Source CFD Toolbox
   \\    /   O peration     | Website:  https://openfoam.org
    \\  /    A nd           | Copyright (C) 2011-2019 OpenFOAM Foundation
     \\/     M anipulation  |
-------------------------------------------------------------------------------
License
    This file is part of OpenFOAM.

    OpenFOAM is free software: you can redistribute it and/or modify it
    under the terms of the GNU General Public License as published by
    the Free Software Foundation, either version 3 of the License, or
    (at your option) any later version.

    OpenFOAM is distributed in the hope that it will be useful, but WITHOUT
    ANY WARRANTY; without even the implied warranty of MERCHANTABILITY or
    FITNESS FOR A PARTICULAR PURPOSE.  See the GNU General Public License
    for more details.

    You should have received a copy of the GNU General Public License
    along with OpenFOAM.  If not, see .

\*---------------------------------------------------------------------------*/

#include "basicIsotropicRock.H"

// * * * * * * * * * * * * * * Static Data Members * * * * * * * * * * * * * //

namespace Foam
{
    namespace rocks {
        defineTypeNameAndDebug (basicIsotropicRock, 0);
        addToTemplateRockRunTimeSelectionTable
        (
            rock, basicIsotropicRock, Isotropic, dictionary
        );
    }
}

// * * * * * * * * * * * * * * * * Constructors  * * * * * * * * * * * * * * //

Foam::rocks::basicIsotropicRock::basicIsotropicRock
(
    const word& name,
    const fvMesh& mesh,
    const dictionary& rockProperties
)
:
<<<<<<< HEAD
    rock<Isotropic, CompressibilityType>(name, mesh, rockProperties)
=======
    rock(name, mesh, rockProperties)
>>>>>>> aa24214b
{
}


Foam::rocks::basicIsotropicRock::basicIsotropicRock
(
    const basicIsotropicRock& rk
)
:
<<<<<<< HEAD
    rock<Isotropic, CompressibilityType>(rk)
=======
    rock(rk)
>>>>>>> aa24214b
{
}

// * * * * * * * * * * * * * * * * Destructor  * * * * * * * * * * * * * * * //

Foam::rocks::basicIsotropicRock::~basicIsotropicRock() {}

// * * * * * * * * * * * * * Public Member Functions * * * * * * * * * * * * //

void Foam::rocks::basicIsotropicRock::correct()
{
    // TODO: Do absolutely nothing for now
    // TODO: Or maybe update compressibility based on pressure
    // Alternative: Update compressibility using Hall's Correlation
}

// ************************************************************************* //<|MERGE_RESOLUTION|>--- conflicted
+++ resolved
@@ -47,11 +47,7 @@
     const dictionary& rockProperties
 )
 :
-<<<<<<< HEAD
-    rock<Isotropic, CompressibilityType>(name, mesh, rockProperties)
-=======
     rock(name, mesh, rockProperties)
->>>>>>> aa24214b
 {
 }
 
@@ -61,11 +57,7 @@
     const basicIsotropicRock& rk
 )
 :
-<<<<<<< HEAD
-    rock<Isotropic, CompressibilityType>(rk)
-=======
     rock(rk)
->>>>>>> aa24214b
 {
 }
 
