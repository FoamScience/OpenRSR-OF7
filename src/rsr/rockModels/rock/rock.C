/*---------------------------------------------------------------------------*\
  =========                 |
  \\      /  F ield         | OpenFOAM: The Open Source CFD Toolbox
   \\    /   O peration     | Website:  https://openfoam.org
    \\  /    A nd           | Copyright (C) 2011-2019 OpenFOAM Foundation
     \\/     M anipulation  |
-------------------------------------------------------------------------------
License
    This file is part of OpenFOAM.

    OpenFOAM is free software: you can redistribute it and/or modify it
    under the terms of the GNU General Public License as published by
    the Free Software Foundation, either version 3 of the License, or
    (at your option) any later version.

    OpenFOAM is distributed in the hope that it will be useful, but WITHOUT
    ANY WARRANTY; without even the implied warranty of MERCHANTABILITY or
    FITNESS FOR A PARTICULAR PURPOSE.  See the GNU General Public License
    for more details.

    You should have received a copy of the GNU General Public License
    along with OpenFOAM.  If not, see <http://www.gnu.org/licenses/>.

\*---------------------------------------------------------------------------*/

#include "dimensionedScalarFwd.H"
#include "rock.H"
#include "fixedValueFvsPatchField.H"

// * * * * * * * * * * * * * * Static Data Members * * * * * * * * * * * * * //

<<<<<<< HEAD
template<class PermeabilityType, class CompressibilityType>
Foam::autoPtr<Foam::rock<PermeabilityType, CompressibilityType>>
Foam::rock<PermeabilityType,CompressibilityType>::New
=======
template<class PermeabilityType>
Foam::autoPtr<Foam::rock<PermeabilityType>>
Foam::rock<PermeabilityType>::New
>>>>>>> aa24214b
(
    const word& name,
    const fvMesh& mesh,
    const dictionary& rockProperties
)
{
    // Run with standard rock models by default
    const word rockType = rockProperties.subDict(name).lookupOrDefault<word>
       ("rockType", "standard");

    typename dictionaryConstructorTable::iterator cstrIter =
        dictionaryConstructorTablePtr_->find(rockType);

    if (cstrIter == dictionaryConstructorTablePtr_->end())
    {
        FatalErrorInFunction
            << "Unknown Rock type "
            << rockType << nl << nl
            << "Valid Rock types:" << endl
            << dictionaryConstructorTablePtr_->sortedToc()
            << exit(FatalError);
    }

    return autoPtr<rock>( cstrIter()(name, mesh, rockProperties) );
}

// * * * * * * * * * * * * * * * * Constructors  * * * * * * * * * * * * * * //

template<class PermeabilityType>
Foam::rock<PermeabilityType>::rock
(
    const word& name,
    const fvMesh& mesh,
    const dictionary& rockProperties
)
:
    regIOobject
    (
        IOobject
        (
            name,
            mesh.time().constant(),
            mesh,
            IOobject::NO_READ,
            IOobject::NO_WRITE
        )
    ),
    name_(name),
    rockDict_(rockProperties.subDict(name)),
    mesh_(mesh),
    poroInit_
    (
        "porosity",
        rockDict_.lookupOrAddDefault<dimensionedScalar>
        (
            "porosity", dimensionedScalar("porosity", dimless, -1.0)
        )
    ),
    permInit_
    (
        "permeability",
        rockDict_.lookupOrAddDefault<dimensioned<KcmptType>>
        (
            "permeability", dimensioned<KcmptType>("permeability", dimArea, static_cast<KcmptType>(Zero))
        )
    ),
    compInit_
    (
        "compressibility",
        rockDict_.lookupOrAddDefault<dimensionedScalar>
        (
            "compressibility",
            dimensionedScalar("compressibility", dimless/dimPressure, 1e-6)
        )
    ),
    isIncompressible_(rockDict_.lookupOrAddDefault("incompressible", false)),
    oneCellMesh_
    (
        ( isIncompressible_
          or poroInit_.value() != -1
          or permInit_.value() != static_cast<KcmptType>(Zero) )
        ?  new singleCellFvMesh
           (
               IOobject
               (
                   name+".onceCellMesh",
                   mesh.polyMesh::instance(),
                   mesh.time(),
                   IOobject::NO_READ,
                   IOobject::NO_WRITE
               ),
               mesh
           )
        : nullptr
    ),
    porosity_
    (
        IOobject
        (
            name+".porosity",
            mesh.time().timeName(),
            mesh,
            poroInit_.value() == -1
                ? IOobject::MUST_READ
                : IOobject::READ_IF_PRESENT,
            IOobject::AUTO_WRITE
        ),
        poroInit_.value() == -1 ? mesh : oneCellMesh_(),
        poroInit_
    ),
    K_
    (
        IOobject
        (
            name+".permeability",
            mesh.time().timeName(),
            mesh,
            permInit_.value() == static_cast<KcmptType>(Zero)
                ? IOobject::MUST_READ
                : IOobject::READ_IF_PRESENT,
            IOobject::AUTO_WRITE
        ),
        permInit_.value() == static_cast<KcmptType>(Zero) ? mesh : oneCellMesh_(),
        permInit_
    ),
    c_
    (
        IOobject
        (
            name+".compressibility",
            mesh.time().timeName(),
            mesh,
            !isIncompressible_
                ? IOobject::MUST_READ
                : IOobject::READ_IF_PRESENT,
            IOobject::AUTO_WRITE
        ),
        mesh,
        compInit_
    )
{
}


template<class PermeabilityType>
Foam::rock<PermeabilityType>::rock
(
    const rock& rk
)
:
    regIOobject(rk),
    name_(rk.name_),
    rockDict_(rk.rockDict_),
    mesh_(rk.mesh_),
    poroInit_(rk.poroInit_),
    permInit_(rk.permInit_),
    compInit_(rk.compInit_),
    isIncompressible_(rk.isIncompressible_),
    oneCellMesh_(rk.oneCellMesh_),
    porosity_(rk.porosity_),
    K_(rk.K_),
    c_(rk.c_)
{
}


// * * * * * * * * * * * * * * * * Destructor  * * * * * * * * * * * * * * * //

template<class PermeabilityType>
Foam::rock<PermeabilityType>::~rock()
{}

// ************************************************************************* //<|MERGE_RESOLUTION|>--- conflicted
+++ resolved
@@ -29,15 +29,9 @@
 
 // * * * * * * * * * * * * * * Static Data Members * * * * * * * * * * * * * //
 
-<<<<<<< HEAD
-template<class PermeabilityType, class CompressibilityType>
-Foam::autoPtr<Foam::rock<PermeabilityType, CompressibilityType>>
-Foam::rock<PermeabilityType,CompressibilityType>::New
-=======
 template<class PermeabilityType>
 Foam::autoPtr<Foam::rock<PermeabilityType>>
 Foam::rock<PermeabilityType>::New
->>>>>>> aa24214b
 (
     const word& name,
     const fvMesh& mesh,
